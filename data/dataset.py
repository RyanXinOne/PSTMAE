--- conflicted
+++ resolved
@@ -217,12 +217,8 @@
     # dataset = DummyDataset()
     # dataset = ShallowWaterDataset()
     # dataset = DiffusionReactionDataset()
-<<<<<<< HEAD
     dataset = CompressibleNavierStokesDataset()
-=======
-    # dataset = CompressibleNavierStokesDataset()
     # dataset = NOAASeaSurfacePressureDataset()
->>>>>>> ae5e1405
     print(len(dataset))
     x, y, mask = dataset[0]
     print(x.shape, y.shape)
