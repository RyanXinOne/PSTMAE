--- conflicted
+++ resolved
@@ -157,15 +157,9 @@
 
 
 if __name__ == '__main__':
-<<<<<<< HEAD
     # dataset = DummyDataset()
-    # dataset = ShallowWaterDataset(split='train')
+    # dataset = ShallowWaterDataset()
     dataset = DiffusionReactionDataset()
-=======
-    dataset = DummyDataset()
-    # dataset = ShallowWaterDataset()
-    # dataset = DiffusionReactionDataset()
->>>>>>> d930355a
     # dataset = CompressibleNavierStokesDataset()
     print(len(dataset))
     x, y, mask = dataset[0]
