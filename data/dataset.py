--- conflicted
+++ resolved
@@ -267,14 +267,9 @@
     # dataset = DummyDataset()
     # dataset = ShallowWaterDataset()
     # dataset = DiffusionReactionDataset()
-<<<<<<< HEAD
     dataset = CompressibleNavierStokesDataset()
-    # dataset = NOAASeaSurfacePressureDataset()
-=======
-    # dataset = CompressibleNavierStokesDataset()
     # dataset = NOAASeaSurfaceTemperatureDataset()
 
->>>>>>> a9fa3279
     print(len(dataset))
     x, y, mask = dataset[0]
     print(x.shape, y.shape)
