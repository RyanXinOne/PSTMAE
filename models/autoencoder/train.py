from torch.utils.data import DataLoader, random_split
import lightning.pytorch as pl
from torchinfo import summary
from models.autoencoder.pl_model import LitAutoEncoder
from data.dataset import ShallowWaterDataset


def main():
<<<<<<< HEAD
    model = LitAutoEncoder()
    summary(model.model)

    dataset = ShallowWaterDataset(sequence_steps=1, forecast_steps=0, masking_steps=0, dilation=1)
=======
    dataset = DummyDataset(sequence_steps=1, forecast_steps=0, masking_steps=0)
>>>>>>> 31936273
    train_dataset, val_dataset, test_dataset = random_split(dataset, [0.9, 0.05, 0.05])

    train_loader = DataLoader(train_dataset, 64, num_workers=4, persistent_workers=True)
    val_loader = DataLoader(val_dataset, 64, num_workers=2)
    test_loader = DataLoader(test_dataset, 64, num_workers=2)

    model = LitAutoEncoder(dataset)
    summary(model.model)

    trainer = pl.Trainer(
        max_epochs=50,
        logger=True,
        log_every_n_steps=10,
        enable_checkpointing=True,
        default_root_dir='logs/autoencoder',
    )
    trainer.fit(model, train_loader, val_loader)
    trainer.test(model, test_loader)
    trainer.predict(model, test_loader)


if __name__ == "__main__":
    pl.seed_everything(42)
    main()<|MERGE_RESOLUTION|>--- conflicted
+++ resolved
@@ -6,14 +6,7 @@
 
 
 def main():
-<<<<<<< HEAD
-    model = LitAutoEncoder()
-    summary(model.model)
-
     dataset = ShallowWaterDataset(sequence_steps=1, forecast_steps=0, masking_steps=0, dilation=1)
-=======
-    dataset = DummyDataset(sequence_steps=1, forecast_steps=0, masking_steps=0)
->>>>>>> 31936273
     train_dataset, val_dataset, test_dataset = random_split(dataset, [0.9, 0.05, 0.05])
 
     train_loader = DataLoader(train_dataset, 64, num_workers=4, persistent_workers=True)
