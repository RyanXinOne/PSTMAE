from torch.utils.data import DataLoader, random_split
import lightning.pytorch as pl
from torchinfo import summary
from models.autoencoder.pl_model import LitAutoEncoder
<<<<<<< HEAD
from data.dataset import ShallowWaterDataset
from torch.utils.data import DataLoader
=======
from data.dataset import DummyDataset
>>>>>>> 90b23cb2


def main():
    model = LitAutoEncoder()
    summary(model.model)

<<<<<<< HEAD
    train_dataset = ShallowWaterDataset(split='train', forecast_steps=0)
    val_dataset = ShallowWaterDataset(split='val', forecast_steps=0)
    test_dataset = ShallowWaterDataset(split='test', forecast_steps=0)
=======
    dataset = DummyDataset(sequence_steps=1, forecast_steps=0, masking_steps=0)
    train_dataset, val_dataset, test_dataset = random_split(dataset, [0.9, 0.05, 0.05])
>>>>>>> 90b23cb2

    train_loader = DataLoader(train_dataset, 32, shuffle=True, num_workers=5)
    val_loader = DataLoader(val_dataset, 32, num_workers=5)
    test_loader = DataLoader(test_dataset, 32, shuffle=True, num_workers=5)

    trainer = pl.Trainer(
        max_epochs=20,
        logger=True,
        log_every_n_steps=10,
        enable_checkpointing=True,
        default_root_dir='logs/autoencoder',
    )
    trainer.fit(model, train_loader, val_loader)
    trainer.test(model, test_loader)
    trainer.predict(model, test_loader)


if __name__ == "__main__":
    pl.seed_everything(42)
    main()<|MERGE_RESOLUTION|>--- conflicted
+++ resolved
@@ -1,27 +1,17 @@
-from torch.utils.data import DataLoader, random_split
+from torch.utils.data import DataLoader
 import lightning.pytorch as pl
 from torchinfo import summary
 from models.autoencoder.pl_model import LitAutoEncoder
-<<<<<<< HEAD
 from data.dataset import ShallowWaterDataset
-from torch.utils.data import DataLoader
-=======
-from data.dataset import DummyDataset
->>>>>>> 90b23cb2
 
 
 def main():
     model = LitAutoEncoder()
     summary(model.model)
 
-<<<<<<< HEAD
     train_dataset = ShallowWaterDataset(split='train', forecast_steps=0)
     val_dataset = ShallowWaterDataset(split='val', forecast_steps=0)
     test_dataset = ShallowWaterDataset(split='test', forecast_steps=0)
-=======
-    dataset = DummyDataset(sequence_steps=1, forecast_steps=0, masking_steps=0)
-    train_dataset, val_dataset, test_dataset = random_split(dataset, [0.9, 0.05, 0.05])
->>>>>>> 90b23cb2
 
     train_loader = DataLoader(train_dataset, 32, shuffle=True, num_workers=5)
     val_loader = DataLoader(val_dataset, 32, num_workers=5)
