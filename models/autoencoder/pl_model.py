--- conflicted
+++ resolved
@@ -20,7 +20,7 @@
     def compute_loss(self, x, y, z):
         mse_loss = F.mse_loss(y, x)
         reg_loss = torch.mean(z**2)
-        loss = mse_loss + 1e-7 * reg_loss
+        loss = mse_loss + 0 * reg_loss
         return loss, mse_loss, reg_loss
 
     def training_step(self, batch, batch_idx):
@@ -74,14 +74,4 @@
             visualise_sequence(input_, save_path=f'logs/autoencoder/output/input_{vi}.png')
             visualise_sequence(output, save_path=f'logs/autoencoder/output/predict_{vi}.png')
             visualise_sequence(diff, save_path=f'logs/autoencoder/output/diff_{vi}.png')
-<<<<<<< HEAD
-        return pred
-
-    def compute_loss(self, x, y, z):
-        mse_loss = F.mse_loss(y, x)
-        reg_loss = torch.mean(z**2)
-        loss = mse_loss + 0 * reg_loss
-        return loss, mse_loss, reg_loss
-=======
-        return pred
->>>>>>> d930355a
+        return pred