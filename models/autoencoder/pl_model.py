--- conflicted
+++ resolved
@@ -10,12 +10,8 @@
 class LitAutoEncoder(pl.LightningModule):
     def __init__(self, dataset):
         super().__init__()
-<<<<<<< HEAD
         self.model = SeqConvAutoEncoder(input_dim=3, latent_dim=128)
-=======
-        self.model = SeqConvAutoEncoder(input_dim=1, latent_dim=128)
         self.dataset = dataset
->>>>>>> 31936273
         self.visualise_num = 5
 
     def configure_optimizers(self):
