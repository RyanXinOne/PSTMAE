--- conflicted
+++ resolved
@@ -63,22 +63,14 @@
 
         with torch.no_grad():
             x_pred, y_pred = self.model.predict(x_int, self.forecast_steps)
-<<<<<<< HEAD
-            _, full_state_loss, _, energy_loss = self.compute_loss(
-=======
-            loss, full_state_loss, _ = self.compute_loss(
->>>>>>> ae5e1405
+            loss, full_state_loss, _, energy_loss = self.compute_loss(
                 torch.cat([x, y], dim=1),
                 torch.cat([x_pred, y_pred], dim=1),
             )
         self.log('val/loss', loss)
         self.log('val/mse', full_state_loss)
-<<<<<<< HEAD
         self.log('val/energy_mse', energy_loss)
-        return full_state_loss
-=======
         return loss
->>>>>>> ae5e1405
 
     def test_step(self, batch, batch_idx):
         x, y, mask = batch
@@ -91,11 +83,7 @@
         with torch.no_grad():
             x_pred, y_pred = self.model.predict(x_int, self.forecast_steps)
             pred = torch.cat([x_pred, y_pred], dim=1)
-<<<<<<< HEAD
-            _, full_state_loss, _, energy_loss = self.compute_loss(data, pred)
-=======
-            loss, full_state_loss, _ = self.compute_loss(data, pred)
->>>>>>> ae5e1405
+            loss, full_state_loss, _, energy_loss = self.compute_loss(data, pred)
             ssim_value = calculate_ssim_series(data, pred)
             psnr_value = calculate_psnr_series(data, pred)
         self.log('test/loss', loss)
