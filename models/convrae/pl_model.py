--- conflicted
+++ resolved
@@ -41,18 +41,8 @@
         for i in range(len(x_int)):
             x_int[i] = interpolate_sequence(x_int[i], mask[i])
 
-<<<<<<< HEAD
-        x_pred, y_pred, zx_pred, zy_pred = self.model(x_int, y)
-        loss, full_state_loss, latent_loss, energy_loss = self.compute_loss(
-            data,
-            torch.cat([x_pred, y_pred], dim=1),
-            z1,
-            torch.cat([zx_pred, zy_pred], dim=1),
-        )
-=======
         pred, z = self.model(x_int, y)
-        loss, full_state_loss, latent_loss = self.compute_loss(data, pred, z1, z)
->>>>>>> ae9bf6a8
+        loss, full_state_loss, latent_loss, energy_loss = self.compute_loss(data, pred, z1, z)
         self.log('train/loss', loss)
         self.log('train/mse', full_state_loss)
         self.log('train/latent_mse', latent_loss)
@@ -68,16 +58,8 @@
             x_int[i] = interpolate_sequence(x_int[i], mask[i])
 
         with torch.no_grad():
-<<<<<<< HEAD
-            x_pred, y_pred = self.model.predict(x_int, self.forecast_steps)
-            loss, full_state_loss, _, energy_loss = self.compute_loss(
-                torch.cat([x, y], dim=1),
-                torch.cat([x_pred, y_pred], dim=1),
-            )
-=======
             pred = self.model.predict(x_int, self.forecast_steps)
-            loss, full_state_loss, _ = self.compute_loss(data, pred)
->>>>>>> ae9bf6a8
+            loss, full_state_loss, _, energy_loss = self.compute_loss(data, pred)
         self.log('val/loss', loss)
         self.log('val/mse', full_state_loss)
         self.log('val/energy_mse', energy_loss)
@@ -92,14 +74,8 @@
             x_int[i] = interpolate_sequence(x_int[i], mask[i])
 
         with torch.no_grad():
-<<<<<<< HEAD
-            x_pred, y_pred = self.model.predict(x_int, self.forecast_steps)
-            pred = torch.cat([x_pred, y_pred], dim=1)
+            pred = self.model.predict(x_int, self.forecast_steps)
             loss, full_state_loss, _, energy_loss = self.compute_loss(data, pred)
-=======
-            pred = self.model.predict(x_int, self.forecast_steps)
-            loss, full_state_loss, _ = self.compute_loss(data, pred)
->>>>>>> ae9bf6a8
             ssim_value = calculate_ssim_series(data, pred)
             psnr_value = calculate_psnr_series(data, pred)
         self.log('test/loss', loss)
