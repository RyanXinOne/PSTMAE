--- conflicted
+++ resolved
@@ -4,12 +4,8 @@
 import torch.nn.functional as F
 import lightning.pytorch as pl
 from models.timae import TimeSeriesMaskedAutoencoder
-<<<<<<< HEAD
-from data.utils import visualise_sequence, calculate_ssim_series, calculate_psnr_series
+from data.utils import visualise_sequence, calculate_ssim_series, calculate_psnr_series, calculate_image_level_mse_std
 from data.dataset import ShallowWaterDataset as sw
-=======
-from data.utils import visualise_sequence, calculate_ssim_series, calculate_psnr_series, calculate_image_level_mse_std
->>>>>>> 4d3dd8f5
 
 
 class LitTiMAE(pl.LightningModule):
@@ -115,16 +111,10 @@
 
         with torch.no_grad():
             pred, z2 = self.model(x, mask)
-<<<<<<< HEAD
             loss, full_state_loss, latent_loss, energy_loss, operator_loss = self.compute_loss(data, pred, z1, z2, config)
-            ssim_value = calculate_ssim_series(data, pred)
-            psnr_value = calculate_psnr_series(data, pred)
-=======
-            loss, full_state_loss, latent_loss = self.compute_loss(data, pred, z1, z2)
             mse_value, mse_std = calculate_image_level_mse_std(data, pred)
             ssim_value, ssim_std = calculate_ssim_series(data, pred)
             psnr_value, psnr_std = calculate_psnr_series(data, pred)
->>>>>>> 4d3dd8f5
 
         self.log('test/loss', loss)
         self.log('test/mse', full_state_loss)
