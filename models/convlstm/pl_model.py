--- conflicted
+++ resolved
@@ -46,12 +46,8 @@
             x_int[i] = interpolate_sequence(x_int[i], mask[i])
 
         pred = self.model(x_int, y)
-<<<<<<< HEAD
         loss, full_state_loss, energy_loss = self.compute_loss(data, pred)
-=======
-        loss, full_state_loss = self.compute_loss(data, pred)
 
->>>>>>> deb65cbd
         self.log('train/loss', loss)
         self.log('train/mse', full_state_loss)
         if self.enable_energy_loss:
@@ -68,12 +64,8 @@
 
         with torch.no_grad():
             pred = self.model.predict(x_int, self.forecast_steps)
-<<<<<<< HEAD
             loss, full_state_loss, energy_loss = self.compute_loss(data, pred)
-=======
-            loss, full_state_loss = self.compute_loss(data, pred)
 
->>>>>>> deb65cbd
         self.log('val/loss', loss)
         self.log('val/mse', full_state_loss)
         if self.enable_energy_loss:
