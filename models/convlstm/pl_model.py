import os
import torch
from torch import optim
import torch.nn.functional as F
import lightning.pytorch as pl
from models.convlstm import ConvLSTMForecaster
from data.utils import interpolate_sequence, visualise_sequence, calculate_ssim_series, calculate_psnr_series
from data.dataset import ShallowWaterDataset


class LitConvLSTM(pl.LightningModule):
    def __init__(self, dataset):
        super().__init__()
<<<<<<< HEAD
        self.model = ConvLSTMForecaster(input_dim=3, hidden_dim=3, kernel_size=3, num_layers=1)
=======
        self.model = ConvLSTMForecaster(input_dim=1, hidden_dim=1, kernel_size=3, num_layers=1)
        self.dataset = dataset
>>>>>>> 31936273
        self.forecast_steps = 5
        self.visualise_num = 5

    def configure_optimizers(self):
        optimizer = optim.AdamW(self.parameters(), lr=1e-3, weight_decay=1e-2)
        return optimizer

    def compute_loss(self, x, pred):
        full_state_loss = F.mse_loss(pred, x)
        energy_loss = F.mse_loss(ShallowWaterDataset.calculate_total_energy(pred), ShallowWaterDataset.calculate_total_energy(x))
        loss = full_state_loss + 0.1 * energy_loss
        return loss, full_state_loss, energy_loss

    def training_step(self, batch, batch_idx):
        x, y, mask = batch
        data = torch.cat([x, y], dim=1)

        x_int = x.clone()
        for i in range(len(x_int)):
            x_int[i] = interpolate_sequence(x_int[i], mask[i])

        pred = self.model(x_int, y)
        loss, full_state_loss, energy_loss = self.compute_loss(data, pred)
        self.log('train/loss', loss)
        self.log('train/mse', full_state_loss)
        self.log('train/energy_mse', energy_loss)
        return loss

    def validation_step(self, batch, batch_idx):
        x, y, mask = batch
        data = torch.cat([x, y], dim=1)

        x_int = x.clone()
        for i in range(len(x_int)):
            x_int[i] = interpolate_sequence(x_int[i], mask[i])

        with torch.no_grad():
            pred = self.model.predict(x_int, self.forecast_steps)
            loss, full_state_loss, energy_loss = self.compute_loss(data, pred)
        self.log('val/loss', loss)
        self.log('val/mse', full_state_loss)
        self.log('val/energy_mse', energy_loss)
        return loss

    def test_step(self, batch, batch_idx):
        x, y, mask = batch
        data = torch.cat([x, y], dim=1)

        x_int = x.clone()
        for i in range(len(x_int)):
            x_int[i] = interpolate_sequence(x_int[i], mask[i])

        with torch.no_grad():
            pred = self.model.predict(x_int, self.forecast_steps)
            loss, full_state_loss, energy_loss = self.compute_loss(data, pred)
            ssim_value = calculate_ssim_series(data, pred)
            psnr_value = calculate_psnr_series(data, pred)
        self.log('test/loss', loss)
        self.log('test/mse', full_state_loss)
        self.log('test/energy_mse', energy_loss)
        self.log('test/ssim', ssim_value)
        self.log('test/psnr', psnr_value)
        return loss

    def predict_step(self, batch, batch_idx):
        x, y, mask = batch

        x_int = x.clone()
        for i in range(len(x_int)):
            x_int[i] = interpolate_sequence(x_int[i], mask[i])

        batch_size = len(x)
        os.makedirs('logs/convlstm/output', exist_ok=True)

        with torch.no_grad():
            pred = self.model.predict(x_int, self.forecast_steps)

        for i in range(batch_size):
            vi = batch_idx * batch_size + i
            if vi >= self.visualise_num:
                break
            input_ = torch.cat([x[i], y[i]], dim=0)
            output = pred[i]
            diff = torch.abs(input_ - output)
            visualise_sequence(input_, save_path=f'logs/convlstm/output/input_{vi}.png')
            visualise_sequence(output, save_path=f'logs/convlstm/output/predict_{vi}.png')
            visualise_sequence(diff, save_path=f'logs/convlstm/output/diff_{vi}.png')
        return pred<|MERGE_RESOLUTION|>--- conflicted
+++ resolved
@@ -11,12 +11,8 @@
 class LitConvLSTM(pl.LightningModule):
     def __init__(self, dataset):
         super().__init__()
-<<<<<<< HEAD
         self.model = ConvLSTMForecaster(input_dim=3, hidden_dim=3, kernel_size=3, num_layers=1)
-=======
-        self.model = ConvLSTMForecaster(input_dim=1, hidden_dim=1, kernel_size=3, num_layers=1)
         self.dataset = dataset
->>>>>>> 31936273
         self.forecast_steps = 5
         self.visualise_num = 5
 
