import os
import torch
from torch import optim
import torch.nn.functional as F
import lightning.pytorch as pl
from models.convlstm import ConvLSTMForecaster
from data.utils import interpolate_sequence, visualise_sequence, calculate_ssim_series, calculate_psnr_series
from data.dataset import ShallowWaterDataset


class LitConvLSTM(pl.LightningModule):
    def __init__(self):
        super().__init__()
        self.model = ConvLSTMForecaster(input_dim=3, hidden_dim=3, kernel_size=3, num_layers=1)
        self.forecast_steps = 5
        self.visualise_num = 5

    def configure_optimizers(self):
        optimizer = optim.AdamW(self.parameters(), lr=1e-3, weight_decay=1e-2)
        return optimizer

    def compute_loss(self, x, pred):
        full_state_loss = F.mse_loss(pred, x)
        energy_loss = F.mse_loss(ShallowWaterDataset.calculate_total_energy(pred), ShallowWaterDataset.calculate_total_energy(x))
        loss = full_state_loss + 0.1 * energy_loss
        return loss, full_state_loss, energy_loss

    def training_step(self, batch, batch_idx):
        x, y, mask = batch
        data = torch.cat([x, y], dim=1)

        x_int = x.clone()
        for i in range(len(x_int)):
            x_int[i] = interpolate_sequence(x_int[i], mask[i])

<<<<<<< HEAD
        x_pred, y_pred = self.model(x_int, y)
        loss, full_state_loss, energy_loss = self.compute_loss(
            torch.cat([x, y], dim=1),
            torch.cat([x_pred, y_pred], dim=1),
        )
=======
        pred = self.model(x_int, y)
        loss, full_state_loss = self.compute_loss(data, pred)
>>>>>>> ae9bf6a8
        self.log('train/loss', loss)
        self.log('train/mse', full_state_loss)
        self.log('train/energy_mse', energy_loss)
        return loss

    def validation_step(self, batch, batch_idx):
        x, y, mask = batch
        data = torch.cat([x, y], dim=1)

        x_int = x.clone()
        for i in range(len(x_int)):
            x_int[i] = interpolate_sequence(x_int[i], mask[i])

        with torch.no_grad():
<<<<<<< HEAD
            x_pred, y_pred = self.model.predict(x_int, self.forecast_steps)
            loss, full_state_loss, energy_loss = self.compute_loss(
                torch.cat([x, y], dim=1),
                torch.cat([x_pred, y_pred], dim=1),
            )
=======
            pred = self.model.predict(x_int, self.forecast_steps)
            loss, full_state_loss = self.compute_loss(data, pred)
>>>>>>> ae9bf6a8
        self.log('val/loss', loss)
        self.log('val/mse', full_state_loss)
        self.log('val/energy_mse', energy_loss)
        return loss

    def test_step(self, batch, batch_idx):
        x, y, mask = batch
        data = torch.cat([x, y], dim=1)

        x_int = x.clone()
        for i in range(len(x_int)):
            x_int[i] = interpolate_sequence(x_int[i], mask[i])

        with torch.no_grad():
<<<<<<< HEAD
            x_pred, y_pred = self.model.predict(x_int, self.forecast_steps)
            pred = torch.cat([x_pred, y_pred], dim=1)
            loss, full_state_loss, energy_loss = self.compute_loss(data, pred)
=======
            pred = self.model.predict(x_int, self.forecast_steps)
            loss, full_state_loss = self.compute_loss(data, pred)
>>>>>>> ae9bf6a8
            ssim_value = calculate_ssim_series(data, pred)
            psnr_value = calculate_psnr_series(data, pred)
        self.log('test/loss', loss)
        self.log('test/mse', full_state_loss)
        self.log('test/energy_mse', energy_loss)
        self.log('test/ssim', ssim_value)
        self.log('test/psnr', psnr_value)
        return loss

    def predict_step(self, batch, batch_idx):
        x, y, mask = batch

        x_int = x.clone()
        for i in range(len(x_int)):
            x_int[i] = interpolate_sequence(x_int[i], mask[i])

        batch_size = len(x)
        os.makedirs('logs/convlstm/output', exist_ok=True)

        with torch.no_grad():
            pred = self.model.predict(x_int, self.forecast_steps)

        for i in range(batch_size):
            vi = batch_idx * batch_size + i
            if vi >= self.visualise_num:
                break
            input_ = torch.cat([x[i], y[i]], dim=0)
            output = pred[i]
            diff = torch.abs(input_ - output)
            visualise_sequence(input_, save_path=f'logs/convlstm/output/input_{vi}.png')
            visualise_sequence(output, save_path=f'logs/convlstm/output/predict_{vi}.png')
            visualise_sequence(diff, save_path=f'logs/convlstm/output/diff_{vi}.png')
        return pred<|MERGE_RESOLUTION|>--- conflicted
+++ resolved
@@ -33,16 +33,8 @@
         for i in range(len(x_int)):
             x_int[i] = interpolate_sequence(x_int[i], mask[i])
 
-<<<<<<< HEAD
-        x_pred, y_pred = self.model(x_int, y)
-        loss, full_state_loss, energy_loss = self.compute_loss(
-            torch.cat([x, y], dim=1),
-            torch.cat([x_pred, y_pred], dim=1),
-        )
-=======
         pred = self.model(x_int, y)
-        loss, full_state_loss = self.compute_loss(data, pred)
->>>>>>> ae9bf6a8
+        loss, full_state_loss, energy_loss = self.compute_loss(data, pred)
         self.log('train/loss', loss)
         self.log('train/mse', full_state_loss)
         self.log('train/energy_mse', energy_loss)
@@ -57,16 +49,8 @@
             x_int[i] = interpolate_sequence(x_int[i], mask[i])
 
         with torch.no_grad():
-<<<<<<< HEAD
-            x_pred, y_pred = self.model.predict(x_int, self.forecast_steps)
-            loss, full_state_loss, energy_loss = self.compute_loss(
-                torch.cat([x, y], dim=1),
-                torch.cat([x_pred, y_pred], dim=1),
-            )
-=======
             pred = self.model.predict(x_int, self.forecast_steps)
-            loss, full_state_loss = self.compute_loss(data, pred)
->>>>>>> ae9bf6a8
+            loss, full_state_loss, energy_loss = self.compute_loss(data, pred)
         self.log('val/loss', loss)
         self.log('val/mse', full_state_loss)
         self.log('val/energy_mse', energy_loss)
@@ -81,14 +65,8 @@
             x_int[i] = interpolate_sequence(x_int[i], mask[i])
 
         with torch.no_grad():
-<<<<<<< HEAD
-            x_pred, y_pred = self.model.predict(x_int, self.forecast_steps)
-            pred = torch.cat([x_pred, y_pred], dim=1)
+            pred = self.model.predict(x_int, self.forecast_steps)
             loss, full_state_loss, energy_loss = self.compute_loss(data, pred)
-=======
-            pred = self.model.predict(x_int, self.forecast_steps)
-            loss, full_state_loss = self.compute_loss(data, pred)
->>>>>>> ae9bf6a8
             ssim_value = calculate_ssim_series(data, pred)
             psnr_value = calculate_psnr_series(data, pred)
         self.log('test/loss', loss)
