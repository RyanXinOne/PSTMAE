from torch.utils.data import DataLoader, random_split
import lightning.pytorch as pl
from torchinfo import summary
from models.convlstm.pl_model import LitConvLSTM
<<<<<<< HEAD
from data.dataset import DiffusionReactionDataset
=======
from data.dataset import DummyDataset
>>>>>>> 90b23cb2


def main():
    model = LitConvLSTM()
    summary(model.model)

<<<<<<< HEAD
    dataset = DiffusionReactionDataset()
    train_size = int(0.9 * len(dataset))
    val_size = int(0.05 * len(dataset))
    test_size = len(dataset) - train_size - val_size
    train_dataset, val_dataset, test_dataset = random_split(dataset, [train_size, val_size, test_size])
=======
    dataset = DummyDataset()
    train_dataset, val_dataset, test_dataset = random_split(dataset, [0.9, 0.05, 0.05])
>>>>>>> 90b23cb2

    train_loader = DataLoader(train_dataset, 32, num_workers=6, persistent_workers=True)
    val_loader = DataLoader(val_dataset, 32, num_workers=4)
    test_loader = DataLoader(test_dataset, 32, num_workers=4)

    trainer = pl.Trainer(
        max_epochs=20,
        logger=True,
        log_every_n_steps=10,
        enable_checkpointing=True,
        default_root_dir='logs/convlstm',
    )
    trainer.fit(model, train_loader, val_loader)
    trainer.test(model, test_loader)
    trainer.predict(model, test_loader)


if __name__ == "__main__":
    main()<|MERGE_RESOLUTION|>--- conflicted
+++ resolved
@@ -2,27 +2,15 @@
 import lightning.pytorch as pl
 from torchinfo import summary
 from models.convlstm.pl_model import LitConvLSTM
-<<<<<<< HEAD
 from data.dataset import DiffusionReactionDataset
-=======
-from data.dataset import DummyDataset
->>>>>>> 90b23cb2
 
 
 def main():
     model = LitConvLSTM()
     summary(model.model)
 
-<<<<<<< HEAD
     dataset = DiffusionReactionDataset()
-    train_size = int(0.9 * len(dataset))
-    val_size = int(0.05 * len(dataset))
-    test_size = len(dataset) - train_size - val_size
-    train_dataset, val_dataset, test_dataset = random_split(dataset, [train_size, val_size, test_size])
-=======
-    dataset = DummyDataset()
     train_dataset, val_dataset, test_dataset = random_split(dataset, [0.9, 0.05, 0.05])
->>>>>>> 90b23cb2
 
     train_loader = DataLoader(train_dataset, 32, num_workers=6, persistent_workers=True)
     val_loader = DataLoader(val_dataset, 32, num_workers=4)
